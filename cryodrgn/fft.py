--- conflicted
+++ resolved
@@ -9,21 +9,6 @@
 logger = logging.getLogger(__name__)
 
 
-<<<<<<< HEAD
-=======
-def fft2_center(img):
-    return fftshift(fft2(fftshift(img, dim=(-1, -2)), dim=(-1, -2)), dim=(-1, -2))
-
-
-def fftn_center(img):
-    return fftshift(fftn(fftshift(img)))
-
-
-def ifftn_center(img):
-    return ifftshift(ifftn(ifftshift(img)))
-
-
->>>>>>> 29d0e4ea
 def transform_in_chunks(
     f, data, chunksize=None, n_workers=1, inplace=False, *args, **kwargs
 ):
@@ -94,7 +79,13 @@
 
 
 def ifftn_center(img):
-    return ifftshift(ifftn(ifftshift(img)))
+    if isinstance(img, np.ndarray):
+        # Note: We can't just typecast a complex ndarray using torch.Tensor(array) !
+        img = torch.complex(torch.Tensor(img.real), torch.Tensor(img.imag))
+    x = ifftshift(img)
+    y = ifftn(x)
+    z = ifftshift(y)
+    return z
 
 
 def ht2_center(img, inplace=False, chunksize=None, n_workers=1):
