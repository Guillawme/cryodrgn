--- conflicted
+++ resolved
@@ -69,7 +69,7 @@
     group.add_argument('--layers', type=int, default=3, help='Number of hidden layers (default: %(default)s)')
     group.add_argument('--dim', type=int, default=256, help='Number of nodes in hidden layers (default: %(default)s)')
     group.add_argument('--l-extent', type=float, default=0.5, help='Coordinate lattice size (if not using positional encoding) (default: %(default)s)')
-    group.add_argument('--pe-type', choices=('geom_ft','geom_full','geom_lowf','geom_nohighf','linear_lowf','gaussian','none'), default='gaussian', help='Type of positional encoding (default: %(default)s)')
+    group.add_argument('--pe-type', choices=('geom_ft','geom_full','geom_lowf','geom_nohighf','linear_lowf','gaussian','none'), default='geom_lowf', help='Type of positional encoding (default: %(default)s)')
     group.add_argument('--pe-dim', type=int, help='Num sinusoid features in positional encoding (default: D/2)')
     group.add_argument('--domain', choices=('hartley','fourier'), default='fourier', help='Volume decoder representation (default: %(default)s)')
     group.add_argument('--activation', choices=('relu','leaky_relu'), default='relu', help='Activation (default: %(default)s)')
@@ -216,12 +216,8 @@
     lattice = Lattice(D, extent=args.l_extent, device=device)
 
     activation={"relu": nn.ReLU, "leaky_relu": nn.LeakyReLU}[args.activation]
-<<<<<<< HEAD
-    model = models.get_decoder(3, D, args.layers, args.dim, args.domain, args.pe_type, enc_dim=args.pe_dim, activation=activation)
+    model = models.get_decoder(3, D, args.layers, args.dim, args.domain, args.pe_type, enc_dim=args.pe_dim, activation=activation, feat_sigma=args.feat_sigma)
     model.to(device)
-=======
-    model = models.get_decoder(3, D, args.layers, args.dim, args.domain, args.pe_type, enc_dim=args.pe_dim, activation=activation, feat_sigma=args.feat_sigma)
->>>>>>> 75455571
     flog(model)
     flog('{} parameters in model'.format(sum(p.numel() for p in model.parameters() if p.requires_grad)))
 
