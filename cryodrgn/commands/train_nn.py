--- conflicted
+++ resolved
@@ -10,11 +10,7 @@
 import numpy as np
 import torch
 import torch.nn as nn
-<<<<<<< HEAD
-from torch.nn.parallel import DataParallel
 from torch.utils.data.sampler import BatchSampler, RandomSampler
-=======
->>>>>>> 4c1527a8
 import torch.nn.functional as F
 from torch.utils.data import DataLoader
 
@@ -24,12 +20,8 @@
     pass
 
 import cryodrgn
-<<<<<<< HEAD
 from cryodrgn import ctf, dataset, models
 from cryodrgn.mrc import MRCFile
-=======
-from cryodrgn import ctf, dataset, models, mrc
->>>>>>> 4c1527a8
 from cryodrgn.lattice import Lattice
 from cryodrgn.pose import PoseTracker
 from cryodrgn.models import DataParallelDecoder, Decoder
